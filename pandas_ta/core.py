# -*- coding: utf-8 -*-
import time
import pandas as pd
from pandas.core.base import PandasObject 
from .utils import *

class BasePandasObject(PandasObject):
    """Simple PandasObject Extension

    Ensures the DataFrame is not empty and has columns.

    Args:
        df (pd.DataFrame): Extends Pandas DataFrame
    """
    def __init__(self, df, **kwargs):
        if df.empty: return

        if len(df.columns) > 0:
            self._df = df
        else:
            raise AttributeError(f" [X] No columns!")

    def __call__(self, kind, *args, **kwargs):
        raise NotImplementedError()


@pd.api.extensions.register_dataframe_accessor('ta')
class AnalysisIndicators(BasePandasObject):
    """AnalysisIndicators is class that extends the Pandas DataFrame via
    Pandas @pd.api.extensions.register_dataframe_accessor('name') decorator.

    This Pandas Extension is named 'ta' for Technical Analysis that allows us
    to apply technical indicators with an one extension.  Even though 'ta' is
    now a Pandas DataFrame Extension, you can still call the Indicators
    individually. However many of the Indicators have been updated and new ones
    added, so make sure to check help.
    
    By default the 'ta' extensions uses lower case column names: open, high,
    low, close, and volume.  You can override the defaults but providing the
    it's replacement name when calling the indicator.  For example, to call the
    indicator hl2().  

    With 'default' columns: open, high, low, close, and volume.
    >>> df.ta.hl2()
    >>> df.ta(kind='hl2')

    With DataFrame columns: Open, High, Low, Close, and Volume.
    >>> df.ta.hl2(high='High', low='Low')
    >>> df.ta(kind='hl2', high='High', low='Low')

    Args:
        kind (str, optional): Default: None.  Name of the indicator.  Converts
            kind to lowercase before calling.
        timed (bool, optional): Default: False.  Curious about the execution
            speed?  Well it's not ground breaking, but you can enable with True.
        kwargs: Extension specific modifiers.
            append (bool, optional):  Default: False.  When True, it appends to
            result column(s) of the indicator onto the DataFrame.

    Returns:
        Most Indicators will return a Pandas Series.  Others like MACD, BBANDS,
        KC, et al will return a Pandas DataFrame.  Ichimoku on the other hand
        will return two DataFrames, the Ichimoku DataFrame for the known period
        and a Span DataFrame for the future of the Span values.

    Let's get started!

    1. Loading the 'ta' module:
    >>> import pandas as pd
    >>> import ta as ta

    2. Load some data:
    >>> df = pd.read_csv('AAPL.csv', index_col='date', parse_dates=True)
    
    3. Help!
    3a. General Help:
    >>> help(df.ta)
    >>> df.ta()
    3a. Indicator Help:
    >>> help(ta.apo)
    3b. Indicator Extension Help:
    >>> help(df.ta.apo)

    4. Ways of calling an indicator.
    4a. Calling just the MACD indicator without 'ta' DataFrame extension.
    >>> ta.apo(df['close'])
    4b. Calling just the MACD indicator with 'ta' DataFrame extension.
    >>> df.ta.apo()
    4c. Calling using kind.
    >>> df.ta(kind='apo')

    5. Working with kwargs
    5a. Append the result to the working df.
    >>> df.ta.apo(append=True)
    5b. Timing an indicator.
    >>> apo = df.ta(kind='apo', timed=True)
    >>> print(apo.timed)
    """
    _adjusted = None

    def __call__(self, kind=None, alias=None, timed=False, **kwargs):
        try:
            if isinstance(kind, str):
                kind = kind.lower() 
                fn = getattr(self, kind)

                if timed:
                    stime = time.time()

                # Run the indicator
                indicator = fn(**kwargs)

                if timed:
                    time_diff = time.time() - stime
                    ms = time_diff * 1000
                    indicator.timed = f"{ms:2.3f} ms ({time_diff:2.3f} s)"
                    # print(f"execution time: {indicator.timed}")

                # Add an alias if passed
                if alias:
                    indicator.alias = f"{alias}"
                
                return indicator
            else:
                self.help()

        except:
            self.help()


    @property
    def adjusted(self) -> str:
        """property: df.ta.adjusted"""
        return self._adjusted

    @adjusted.setter
    def adjusted(self, value:str) -> None:
        if value is not None and isinstance(value, str):
            self._adjusted = value
        else:
            self._adjusted = None

    @property
    def datetime_ordered(self) -> bool:
        """Returns true if the index is a datetime and ordered else False."""
        index_is_datetime = pd.api.types.is_datetime64_any_dtype(self._df.index)
        ordered = self._df.index[0] < self._df.index[-1]
        return True if index_is_datetime and ordered else False

    @property
    def reverse(self) -> pd.DataFrame:
        """Reverses the DataFrame"""
        return self._df.iloc[::-1]

    def _append(self, result=None, **kwargs):
        """Appends a Pandas Series or DataFrame columns to self._df."""
        if 'append' in kwargs and kwargs['append']:
            df = self._df
            if df is None or result is None: return
            else:
                if isinstance(result, pd.DataFrame):
                    for i, column in enumerate(result.columns):
                        df[column] = result.iloc[:,i]
                else:
                    df[result.name] = result


    def _add_prefix_suffix(self, result=None, **kwargs):
        """Add prefix and/or suffix to the result columns"""
        if result is None: return
        else:
            prefix = ''
            if 'prefix' in kwargs:
                prefix = kwargs['prefix'] + '_'
            suffix = ''
            if 'suffix' in kwargs:
                suffix = '_' + kwargs['suffix']

            if isinstance(result, pd.Series):
                result.name = prefix + result.name + suffix
            else:
                result.columns = [prefix + column + suffix for column in result.columns]


    def _get_column(self, series, default):
        """Attempts to get the correct series or 'column' and return it."""
        df = self._df
        if df is None: return

        # Explicit passing a pd.Series to override default.
        if isinstance(series, pd.Series):
            return series
        # Apply default if no series nor a default.
        elif series is None or default is None:
            return df[self.adjusted] if self.adjusted is not None else df[default]
        # Ok.  So it's a str.
        elif isinstance(series, str):
            # Return the df column since it's in there.
            if series in df.columns:
                return df[series]
            else:
                # Attempt to match the 'series' because it was likely misspelled.
                matches = df.columns.str.match(series, case=False)
                match = [i for i, x in enumerate(matches) if x]
                # If found, awesome.  Return it or return the 'series'.
                cols = ', '.join(list(df.columns))
                NOT_FOUND = f" [X] Ooops!!!: It's {series not in df.columns}, the series '{series}' not in {cols}"
                return df.iloc[:,match[0]] if len(match) else print(NOT_FOUND)


    def constants(self, apply, lower_bound=-100, upper_bound=100, every=1):
        """Constants

        Useful for indicator levels or if you need some constant value.

        Add constant '1' to the DataFrame
        >>> df.ta.constants(True, 1, 1, 1)
        Remove constant '1' to the DataFrame
        >>> df.ta.constants(False, 1, 1, 1)

        Adding constants that range of constants from -4 to 4 inclusive
        >>> df.ta.constants(True, -4, 4, 1)
        Removing constants that range of constants from -4 to 4 inclusive
        >>> df.ta.constants(False, -4, 4, 1)

        Args:
            apply (bool): Default: None.  If True, appends the range of constants to the
                working DataFrame.  If False, it removes the constant range from the working
                DataFrame.
            lower_bound (int): Default: -100.  Lowest integer for the constant range.
            upper_bound (int): Default: 100.  Largest integer for the constant range.
            every (int): Default: 10.  How often to include a new constant.
        
        Returns:
            Returns nothing to the user.  Either adds or removes constant ranges from the
            working DataFrame.
        """
        levels = [x for x in range(lower_bound, upper_bound + 1) if x % every == 0]
        if apply:
            for x in levels:
                self._df[f'{x}'] = x
        else:
            for x in levels:
                del self._df[f'{x}']


    def indicators(self, **kwargs):
        """Indicator list"""
        header = f"pandas.ta - Technical Analysis Indicators"
        helper_methods = ['indicators', 'constants']  # Public non-indicator methods
        ta_properties = ['adjusted', 'datetime_ordered', 'reverse']
        exclude_methods = kwargs.pop('exclude', None)
        as_list = kwargs.pop('as_list', False)
        ta_indicators = list((x for x in dir(pd.DataFrame().ta) if not x.startswith('_') and not x.endswith('_')))

        for x in helper_methods:
            ta_indicators.remove(x)

        for x in ta_properties:
            ta_indicators.remove(x)

        if isinstance(exclude_methods, list) and exclude_methods in ta_indicators and len(exclude_methods) > 0:
            for x in exclude_methods:
                ta_indicators.remove(x)

        if as_list:
            return ta_indicators

        total_indicators = len(ta_indicators)
        s = f"{header}\nTotal Indicators: {total_indicators}\n"
        if total_indicators > 0:            
            abbr_list = ', '.join(ta_indicators)
            print(f"{s}Abbreviations:\n    {abbr_list}")
        else:
            print(s)



    # Momentum Indicators
    def ao(self, high=None, low=None, fast=None, slow=None, offset=None, **kwargs):
        high = self._get_column(high, 'high')
        low = self._get_column(low, 'low')
        from .momentum.ao import ao
        result = ao(high=high, low=low, fast=fast, slow=slow, offset=offset, **kwargs)
        self._add_prefix_suffix(result, **kwargs)
        self._append(result, **kwargs)
        return result

    def apo(self, close=None, fast=None, slow=None, offset=None, **kwargs):
        close = self._get_column(close, 'close')
        from .momentum.apo import apo
        result = apo(close=close, fast=fast, slow=slow, offset=offset, **kwargs)
        self._add_prefix_suffix(result, **kwargs)
        self._append(result, **kwargs)
        return result

    def bias(self, close=None, length=None, mamode=None, offset=None, **kwargs):
        close = self._get_column(close, 'close')
        from .momentum.bias import bias
        result = bias(close=close, length=length, mamode=mamode, offset=offset, **kwargs)
        self._append(result, **kwargs)
        return result

    def bop(self, open_=None, high=None, low=None, close=None, percentage=False, offset=None, **kwargs):
        open_ = self._get_column(open_, 'open')
        high = self._get_column(high, 'high')
        low = self._get_column(low, 'low')
        close = self._get_column(close, 'close')
        from .momentum.bop import bop
        result = bop(open_=open_, high=high, low=low, close=close, percentage=percentage, offset=offset, **kwargs)
        self._add_prefix_suffix(result, **kwargs)
        self._append(result, **kwargs)
        return result

    def brar(self, open_=None, high=None, low=None, close=None, length=None, scalar=None, drift=None, offset=None, **kwargs):
        open_ = self._get_column(open_, 'open')
        high = self._get_column(high, 'high')
        low = self._get_column(low, 'low')
        close = self._get_column(close, 'close')
        from .momentum.brar import brar
        result = brar(open_=open_, high=high, low=low, close=close, length=length, scalar=scalar, drift=drift, offset=offset, **kwargs)
        self._append(result, **kwargs)
        return result

    def cci(self, high=None, low=None, close=None, length=None, c=None, offset=None, **kwargs):
        high = self._get_column(high, 'high')
        low = self._get_column(low, 'low')
        close = self._get_column(close, 'close')
        from .momentum.cci import cci
        result = cci(high=high, low=low, close=close, length=length, c=c, offset=offset, **kwargs)
        self._add_prefix_suffix(result, **kwargs)
        self._append(result, **kwargs)
        return result

    def cg(self, close=None, length=None, offset=None, **kwargs):
        close = self._get_column(close, 'close')
        from .momentum.cg import cg
        result = cg(close=close, length=length, offset=offset, **kwargs)
        self._add_prefix_suffix(result, **kwargs)
        self._append(result, **kwargs)
        return result

    def cmo(self, close=None, length=None, drift=None, offset=None, **kwargs):
        close = self._get_column(close, 'close')
        from .momentum.cmo import cmo
        result = cmo(close=close, length=length, drift=drift, offset=offset, **kwargs)
        self._add_prefix_suffix(result, **kwargs)
        self._append(result, **kwargs)
        return result

    def coppock(self, close=None, length=None, fast=None, slow=None, offset=None, **kwargs):
        close = self._get_column(close, 'close')
        from .momentum.coppock import coppock
        result = coppock(close=close, length=length, fast=fast, slow=slow, offset=offset, **kwargs)
        self._add_prefix_suffix(result, **kwargs)
        self._append(result, **kwargs)
        return result

    def fisher(self, high=None, low=None, length=None, offset=None, **kwargs):
        high = self._get_column(high, 'high')
        low = self._get_column(low, 'low')
        from .momentum.fisher import fisher
        result = fisher(high=high, low=low, length=length, offset=offset, **kwargs)
        self._add_prefix_suffix(result, **kwargs)
        self._append(result, **kwargs)
        return result

    def kdj(self, high=None, low=None, close=None, length=None, signal=None, offset=None, **kwargs):
        high = self._get_column(high, 'high')
        low = self._get_column(low, 'low')
        close = self._get_column(close, 'close')
        from .momentum.kdj import kdj
        result = kdj(high=high, low=low, close=close, length=length, signal=signal, offset=offset, **kwargs)
        self._append(result, **kwargs)
        return result

    def kst(self, close=None, roc1=None, roc2=None, roc3=None, roc4=None, sma1=None, sma2=None, sma3=None, sma4=None, signal=None, offset=None, **kwargs):
        close = self._get_column(close, 'close')
        from .momentum.kst import kst
        result = kst(close=close, roc1=roc1, roc2=roc2, roc3=roc3, roc4=roc4, sma1=sma1, sma2=sma2, sma3=sma3, sma4=sma4, signal=signal, offset=offset, **kwargs)
        self._add_prefix_suffix(result, **kwargs)
        self._append(result, **kwargs)
        return result

    def macd(self, close=None, fast=None, slow=None, signal=None, offset=None, **kwargs):
        close = self._get_column(close, 'close')
        from .momentum.macd import macd
        result = macd(close=close, fast=fast, slow=slow, signal=signal, offset=offset, **kwargs)
        self._add_prefix_suffix(result, **kwargs)
        self._append(result, **kwargs)
        return result

    def mom(self, close=None, length=None, offset=None, **kwargs):
        close = self._get_column(close, 'close')
        from .momentum.mom import mom
        result = mom(close=close, length=length, offset=offset, **kwargs)
        self._add_prefix_suffix(result, **kwargs)
        self._append(result, **kwargs)
        return result

    def ppo(self, close=None, fast=None, slow=None, percentage=True, offset=None, **kwargs):
        close = self._get_column(close, 'close')
        from .momentum.ppo import ppo
        result = ppo(close=close, fast=fast, slow=slow, percentage=percentage, offset=offset, **kwargs)
        self._add_prefix_suffix(result, **kwargs)
        self._append(result, **kwargs)
        return result

    def psl(self, close=None, open_=None, length=None, scalar=None, drift=None, offset=None, **kwargs):
        if open_ is not None:
            open_ = self._get_column(open_, 'open')
        close = self._get_column(close, 'close')
        from .momentum.psl import psl
        result = psl(close=close, open_=open_, length=length, scalar=scalar, drift=drift, offset=offset, **kwargs)
        self._append(result, **kwargs)
        return result

    def roc(self, close=None, length=None, offset=None, **kwargs):
        close = self._get_column(close, 'close')
        from .momentum.roc import roc
        result = roc(close=close, length=length, offset=offset, **kwargs)
        self._add_prefix_suffix(result, **kwargs)
        self._append(result, **kwargs)
        return result

    def rsi(self, close=None, length=None, drift=None, offset=None, **kwargs):
        close = self._get_column(close, 'close')
        from .momentum.rsi import rsi
        result = rsi(close=close, length=length, drift=drift, offset=offset, **kwargs)
        self._add_prefix_suffix(result, **kwargs)
        self._append(result, **kwargs)
        return result

    def rvi(self, open_=None, high=None, low=None, close=None, length=None, swma_length=None, offset=None, **kwargs):
        open_ = self._get_column(open_, 'open')
        high = self._get_column(high, 'high')
        low = self._get_column(low, 'low')
        close = self._get_column(close, 'close')
        from .momentum.rvi import rvi
        result = rvi(open_=open_, high=high, low=low, close=close, length=length, swma_length=swma_length, offset=offset, **kwargs)
        self._add_prefix_suffix(result, **kwargs)
        self._append(result, **kwargs)
        return result

    def slope(self, close=None, length=None, offset=None, **kwargs):
        close = self._get_column(close, 'close')
        from .momentum.slope import slope
        result = slope(close=close, length=length, offset=offset, **kwargs)
        self._add_prefix_suffix(result, **kwargs)
        self._append(result, **kwargs)
        return result

    def stoch(self, high=None, low=None, close=None, fast_k=None, slow_k=None, slow_d=None, offset=None, **kwargs):
        high = self._get_column(high, 'high')
        low = self._get_column(low, 'low')
        close = self._get_column(close, 'close')
        from .momentum.stoch import stoch
        result = stoch(high=high, low=low, close=close, fast_k=fast_k, slow_k=slow_k, slow_d=slow_d, offset=offset, **kwargs)
        self._add_prefix_suffix(result, **kwargs)
        self._append(result, **kwargs)
        return result

    def trix(self, close=None, length=None, drift=None, offset=None, **kwargs):
        close = self._get_column(close, 'close')
        from .momentum.trix import trix
        result = trix(close=close, length=length, drift=drift, offset=offset, **kwargs)
        self._add_prefix_suffix(result, **kwargs)
        self._append(result, **kwargs)
        return result

    def tsi(self, close=None, fast=None, slow=None, drift=None, offset=None, **kwargs):
        close = self._get_column(close, 'close')
        from .momentum.tsi import tsi
        result = tsi(close=close, fast=fast, slow=slow, drift=drift, offset=offset, **kwargs)
        self._add_prefix_suffix(result, **kwargs)
        self._append(result, **kwargs)
        return result

    def uo(self, high=None, low=None, close=None, fast=None, medium=None, slow=None, fast_w=None, medium_w=None, slow_w=None, drift=None, offset=None, **kwargs):
        high = self._get_column(high, 'high')
        low = self._get_column(low, 'low')
        close = self._get_column(close, 'close')
        from .momentum.uo import uo
        result = uo(high=high, low=low, close=close, fast=fast, medium=medium, slow=slow, fast_w=fast_w, medium_w=medium_w, slow_w=slow_w, drift=drift, offset=offset, **kwargs)
        self._add_prefix_suffix(result, **kwargs)
        self._append(result, **kwargs)
        return result

    def willr(self, high=None, low=None, close=None, length=None, percentage=True, offset=None,**kwargs):
        high = self._get_column(high, 'high')
        low = self._get_column(low, 'low')
        close = self._get_column(close, 'close')
        from .momentum.willr import willr
        result = willr(high=high, low=low, close=close, length=length, percentage=percentage, offset=offset, **kwargs)
        self._add_prefix_suffix(result, **kwargs)
        self._append(result, **kwargs)
        return result


    # Overlap Indicators
    def dema(self, close=None, length=None, offset=None, **kwargs):
        close = self._get_column(close, 'close')
        from .overlap.dema import dema
        result = dema(close=close, length=length, offset=offset, **kwargs)
        self._add_prefix_suffix(result, **kwargs)
        self._append(result, **kwargs)
        return result

    def ema(self, close=None, length=None, offset=None, adjust=None, **kwargs):
        close = self._get_column(close, 'close')
        from .overlap.ema import ema
        result = ema(close=close, length=length, offset=offset, adjust=adjust, **kwargs)
        self._add_prefix_suffix(result, **kwargs)
        self._append(result, **kwargs)
        return result

    def fwma(self, close=None, length=None, offset=None, **kwargs):
        close = self._get_column(close, 'close')
        from .overlap.fwma import fwma
        result = fwma(close=close, length=length, offset=offset, **kwargs)
        self._add_prefix_suffix(result, **kwargs)
        self._append(result, **kwargs)
        return result

    def hl2(self, high=None, low=None, offset=None, **kwargs):
        high = self._get_column(high, 'high')
        low = self._get_column(low, 'low')
        from .overlap.hl2 import hl2
        result = hl2(high=high, low=low, offset=offset, **kwargs)
        self._add_prefix_suffix(result, **kwargs)
        self._append(result, **kwargs)
        return result

    def hlc3(self, high=None, low=None, close=None, offset=None, **kwargs):
        high = self._get_column(high, 'high')
        low = self._get_column(low, 'low')
        close = self._get_column(close, 'close')
        from .overlap.hlc3 import hlc3
        result = hlc3(high=high, low=low, close=close, offset=offset, **kwargs)
        self._add_prefix_suffix(result, **kwargs)
        self._append(result, **kwargs)
        return result

    def hma(self, close=None, length=None, offset=None, **kwargs):
        close = self._get_column(close, 'close')
        from .overlap.hma import hma
        result = hma(close=close, length=length, offset=offset, **kwargs)
        self._add_prefix_suffix(result, **kwargs)
        self._append(result, **kwargs)
        return result

    def kama(self, close=None, length=None, fast=None, slow=None, offset=None, **kwargs):
        close = self._get_column(close, 'close')
        from .overlap.kama import kama
        result = kama(close=close, length=length, fast=fast, slow=slow, offset=offset, **kwargs)
        self._add_prefix_suffix(result, **kwargs)
        self._append(result, **kwargs)
        return result

    def ichimoku(self, high=None, low=None, close=None, tenkan=None, kijun=None, senkou=None, offset=None, **kwargs):        
        high = self._get_column(high, 'high')
        low = self._get_column(low, 'low')
        close = self._get_column(close, 'close')
        from .overlap.ichimoku import ichimoku
        result, span = ichimoku(high=high, low=low, close=close, tenkan=tenkan, kijun=kijun, senkou=senkou, offset=offset, **kwargs)
        self._add_prefix_suffix(result, **kwargs)
        self._append(result, **kwargs)
        return result, span

    def linreg(self, close=None, length=None, offset=None, adjust=None, **kwargs):
        close = self._get_column(close, 'close')
        from .overlap.linreg import linreg
        result = linreg(close=close, length=length, offset=offset, adjust=adjust, **kwargs)
        self._add_prefix_suffix(result, **kwargs)
        self._append(result, **kwargs)
        return result

    def midpoint(self, close=None, length=None, offset=None, **kwargs):
        close = self._get_column(close, 'close')
        from .overlap.midpoint import midpoint
        result = midpoint(close=close, length=length, offset=offset, **kwargs)
        self._add_prefix_suffix(result, **kwargs)
        self._append(result, **kwargs)
        return result

    def midprice(self, high=None, low=None, length=None, offset=None, **kwargs):
        high = self._get_column(high, 'high')
        low = self._get_column(low, 'low')
        from .overlap.midprice import midprice
        result = midprice(high=high, low=low, length=length, offset=offset, **kwargs)
        self._add_prefix_suffix(result, **kwargs)
        self._append(result, **kwargs)
        return result

    def ohlc4(self, open_=None, high=None, low=None, close=None, offset=None, **kwargs):
        open_ = self._get_column(open_, 'open')
        high = self._get_column(high, 'high')
        low = self._get_column(low, 'low')
        close = self._get_column(close, 'close')
        from .overlap.ohlc4 import ohlc4
        result = ohlc4(open_=open_, high=high, low=low, close=close, offset=offset, **kwargs)
        self._add_prefix_suffix(result, **kwargs)
        self._append(result, **kwargs)
        return result

    def pwma(self, close=None, length=None, offset=None, **kwargs):
        close = self._get_column(close, 'close')
        from .overlap.pwma import pwma
        result = pwma(close=close, length=length, offset=offset, **kwargs)
        self._add_prefix_suffix(result, **kwargs)
        self._append(result, **kwargs)
        return result

    def rma(self, close=None, length=None, offset=None, **kwargs):
        close = self._get_column(close, 'close')
        from .overlap.rma import rma
        result = rma(close=close, length=length, offset=offset, **kwargs)
        self._add_prefix_suffix(result, **kwargs)
        self._append(result, **kwargs)
        return result

    def sinwma(self, close=None, length=None, offset=None, **kwargs):
        close = self._get_column(close, 'close')
        from .overlap.sinwma import sinwma
        result = sinwma(close=close, length=length, offset=offset, **kwargs)
        self._add_prefix_suffix(result, **kwargs)
        self._append(result, **kwargs)
        return result

    def sma(self, close=None, length=None, offset=None, **kwargs):
        close = self._get_column(close, 'close')
        from .overlap.sma import sma
        result = sma(close=close, length=length, offset=offset, **kwargs)
        self._add_prefix_suffix(result, **kwargs)
        self._append(result, **kwargs)
        return result

    def swma(self, close=None, length=None, offset=None, **kwargs):
        close = self._get_column(close, 'close')
        from .overlap.swma import swma
        result = swma(close=close, length=length, offset=offset, **kwargs)
        self._add_prefix_suffix(result, **kwargs)
        self._append(result, **kwargs)
        return result

    def t3(self, close=None, length=None, a=None, offset=None, **kwargs):
        close = self._get_column(close, 'close')
        from .overlap.t3 import t3
        result = t3(close=close, length=length, a=a, offset=offset, **kwargs)
        self._add_prefix_suffix(result, **kwargs)
        self._append(result, **kwargs)
        return result

    def tema(self, close=None, length=None, offset=None, **kwargs):
        close = self._get_column(close, 'close')
        from .overlap.tema import tema
        result = tema(close=close, length=length, offset=offset, **kwargs)
        self._add_prefix_suffix(result, **kwargs)
        self._append(result, **kwargs)
        return result

    def trima(self, close=None, length=None, offset=None, **kwargs):
        close = self._get_column(close, 'close')
        from .overlap.trima import trima
        result = trima(close=close, length=length, offset=offset, **kwargs)
        self._add_prefix_suffix(result, **kwargs)
        self._append(result, **kwargs)
        return result

    def vwap(self, high=None, low=None, close=None, volume=None, offset=None, **kwargs):
        high = self._get_column(high, 'high')
        low = self._get_column(low, 'low')
        close = self._get_column(close, 'close')
        volume = self._get_column(volume, 'volume')
        from .overlap.vwap import vwap
        result = vwap(high=high, low=low, close=close, volume=volume, offset=offset, **kwargs)
        self._add_prefix_suffix(result, **kwargs)
        self._append(result, **kwargs)        
        return result

    def vwma(self, close=None, volume=None, length=None, offset=None, **kwargs):
        close = self._get_column(close, 'close')
        volume = self._get_column(volume, 'volume')
        from .overlap.vwma import vwma
        result = vwma(close=close, volume=close, length=length, offset=offset, **kwargs)
        self._add_prefix_suffix(result, **kwargs)
        self._append(result, **kwargs)
        return result

    def wma(self, close=None, length=None, offset=None, **kwargs):
        close = self._get_column(close, 'close')
        from .overlap.wma import wma
        result = wma(close=close, length=length, offset=offset, **kwargs)
        self._add_prefix_suffix(result, **kwargs)
        self._append(result, **kwargs)
        return result

    def zlma(self, close=None, length=None, mamode=None, offset=None, **kwargs):
        close = self._get_column(close, 'close')
        from .overlap.zlma import zlma
<<<<<<< HEAD
        result = zlma(close=close, length=length, offset=offset, mamode=mamode, **kwargs)
        self._add_prefix_suffix(result, **kwargs)
=======
        result = zlma(close=close, length=length, mamode=mamode, offset=offset, **kwargs)
>>>>>>> f9218ebc
        self._append(result, **kwargs)
        return result


    # Performance Indicators
    def log_return(self, close=None, length=None, cumulative=False, percent=False, offset=None, **kwargs):
        close = self._get_column(close, 'close')
        from pandas_ta.performance.log_return import log_return
        result = log_return(close=close, length=length, cumulative=cumulative, percent=percent, offset=offset, **kwargs)
        self._add_prefix_suffix(result, **kwargs)
        self._append(result, **kwargs)
        return result

    def percent_return(self, close=None, length=None, cumulative=False, percent=False, offset=None, **kwargs):
        close = self._get_column(close, 'close')
        from pandas_ta.performance.percent_return import percent_return
        result = percent_return(close=close, length=length, cumulative=cumulative, percent=percent, offset=offset, **kwargs)
        self._add_prefix_suffix(result, **kwargs)
        self._append(result, **kwargs)
        return result

    def trend_return(self, close=None, trend=None, log=True, cumulative=None, offset=None, trend_reset=None, **kwargs):
        close = self._get_column(close, 'close')
        trend = self._get_column(trend, f"{trend}")
        from pandas_ta.performance.trend_return import trend_return
        result = trend_return(close=close, trend=trend, log=log, cumulative=cumulative, offset=offset, trend_reset=trend_reset, **kwargs)
        self._add_prefix_suffix(result, **kwargs)
        self._append(result, **kwargs)
        return result


    # Statistics Indicators
    def kurtosis(self, close=None, length=None, offset=None, **kwargs):
        close = self._get_column(close, 'close')
        from .statistics.kurtosis import kurtosis
        result = kurtosis(close=close, length=length, offset=offset, **kwargs)
        self._add_prefix_suffix(result, **kwargs)
        self._append(result, **kwargs)
        return result

    def mad(self, close=None, length=None, offset=None, **kwargs):
        close = self._get_column(close, 'close')
        from .statistics.mad import mad
        result = mad(close=close, length=length, offset=offset, **kwargs)
        self._add_prefix_suffix(result, **kwargs)
        self._append(result, **kwargs)
        return result

    def median(self, close=None, length=None, offset=None, **kwargs):
        close = self._get_column(close, 'close')
        from .statistics.median import median
        result = median(close=close, length=length, offset=offset, **kwargs)
        self._add_prefix_suffix(result, **kwargs)
        self._append(result, **kwargs)
        return result

    def quantile(self, close=None, length=None, q=None, offset=None, **kwargs):
        close = self._get_column(close, 'close')
        from .statistics.quantile import quantile
        result = quantile(close=close, length=length, q=q, offset=offset, **kwargs)
        self._add_prefix_suffix(result, **kwargs)
        self._append(result, **kwargs)
        return result

    def skew(self, close=None, length=None, offset=None, **kwargs):
        close = self._get_column(close, 'close')
        from .statistics.skew import skew
        result = skew(close=close, length=length, offset=offset, **kwargs)
        self._add_prefix_suffix(result, **kwargs)
        self._append(result, **kwargs)
        return result

    def stdev(self, close=None, length=None, offset=None, **kwargs):
        close = self._get_column(close, 'close')
        from .statistics.stdev import stdev
        result = stdev(close=close, length=length, offset=offset, **kwargs)
        self._add_prefix_suffix(result, **kwargs)
        self._append(result, **kwargs)
        return result

    def variance(self, close=None, length=None, offset=None, **kwargs):
        close = self._get_column(close, 'close')
        from .statistics.variance import variance
        result = variance(close=close, length=length, offset=offset, **kwargs)
        self._add_prefix_suffix(result, **kwargs)
        self._append(result, **kwargs)
        return result

    def zscore(self, close=None, length=None, std=None, offset=None, **kwargs):
        close = self._get_column(close, 'close')
        from .statistics.zscore import zscore
        result = zscore(close=close, length=length, std=std, offset=offset, **kwargs)
        self._add_prefix_suffix(result, **kwargs)
        self._append(result, **kwargs)
        return result



    # Trend Indicators
    def adx(self, high=None, low=None, close=None, drift=None, offset=None, **kwargs):
        high = self._get_column(high, 'high')
        low = self._get_column(low, 'low')
        close = self._get_column(close, 'close')
        from .trend.adx import adx
        result = adx(high=high, low=low, close=close, drift=drift, offset=offset, **kwargs)
        self._add_prefix_suffix(result, **kwargs)
        self._append(result, **kwargs)
        return result

    def amat(self, close=None, fast=None, slow=None, mamode=None, lookback=None, offset=None, **kwargs):
        close = self._get_column(close, 'close')
        from .trend.amat import amat
        result = amat(close=close, fast=fast, slow=slow, mamode=mamode, lookback=lookback, offset=offset, **kwargs)
        self._add_prefix_suffix(result, **kwargs)
        self._append(result, **kwargs)
        return result

    def aroon(self, close=None, length=None, offset=None, **kwargs):
        close = self._get_column(close, 'close')
        from .trend.aroon import aroon
        result = aroon(close=close, length=length, offset=offset, **kwargs)
        self._add_prefix_suffix(result, **kwargs)
        self._append(result, **kwargs)
        return result

    def decreasing(self, close=None, length=None, asint=True, offset=None, **kwargs):
        close = self._get_column(close, 'close')
        from .trend.decreasing import decreasing
        result = decreasing(close=close, length=length, asint=asint, offset=offset, **kwargs)
        self._add_prefix_suffix(result, **kwargs)
        self._append(result, **kwargs)
        return result

    def dpo(self, close=None, length=None, centered=True, offset=None, **kwargs):
        close = self._get_column(close, 'close')
        from .trend.dpo import dpo
        result = dpo(close=close, length=length, centered=centered, offset=offset, **kwargs)
        self._add_prefix_suffix(result, **kwargs)
        self._append(result, **kwargs)
        return result

    def increasing(self, close=None, length=None, asint=True, offset=None, **kwargs):
        close = self._get_column(close, 'close')
        from .trend.increasing import increasing
        result = increasing(close=close, length=length, asint=asint, offset=offset, **kwargs)
        self._add_prefix_suffix(result, **kwargs)
        self._append(result, **kwargs)
        return result

    def linear_decay(self, close=None, length=None, offset=None, **kwargs):
        close = self._get_column(close, 'close')
        from .trend.linear_decay import linear_decay
        result = linear_decay(close=close, length=length, offset=offset, **kwargs)
        self._add_prefix_suffix(result, **kwargs)
        self._append(result, **kwargs)
        return result

    def long_run(self, fast=None, slow=None, length=None, offset=None, **kwargs):
        if fast is None and slow is None: return self._df
        else:
            fast = self._get_column(fast, f"{fast}")
            slow = self._get_column(slow, f"{slow}")
            from .trend.long_run import long_run
            result = long_run(fast=fast, slow=slow, length=length, offset=offset, **kwargs)
            self._add_prefix_suffix(result, **kwargs)
            self._append(result, **kwargs)
            return result

    def psar(self, high=None, low=None, close=None, af=None, max_af=None, offset=None, **kwargs):
        high = self._get_column(high, 'high')
        low = self._get_column(low, 'low')
        if close is not None:
            close = self._get_column(close, 'close')
        from .trend.psar import psar
        result = psar(high=high, low=low, close=close, af=af, max_af=max_af, offset=offset, **kwargs)
        self._append(result, **kwargs)
        return result

    def qstick(self, open_=None, close=None, length=None, offset=None, **kwargs):
        open_ = self._get_column(open_, 'open')
        close = self._get_column(close, 'close')
        from .trend.qstick import qstick
        result = qstick(open_=open_, close=close, length=length, offset=offset, **kwargs)
        self._add_prefix_suffix(result, **kwargs)
        self._append(result, **kwargs)
        return result

    def short_run(self, fast=None, slow=None, length=None, offset=None, **kwargs):
        if fast is None and slow is None: return self._df
        else:
            fast = self._get_column(fast, f"{fast}")
            slow = self._get_column(slow, f"{slow}")
            from .trend.short_run import short_run
            result = short_run(fast=fast, slow=slow, length=length, offset=offset, **kwargs)
            self._add_prefix_suffix(result, **kwargs)
            self._append(result, **kwargs)
            return result

    def vortex(self, high=None, low=None, close=None, drift=None, offset=None, **kwargs):
        high = self._get_column(high, 'high')
        low = self._get_column(low, 'low')
        close = self._get_column(close, 'close')
        from .trend.vortex import vortex
        result = vortex(high=high, low=low, close=close, drift=drift, offset=offset, **kwargs)
        self._add_prefix_suffix(result, **kwargs)
        self._append(result, **kwargs)
        return result



    # Utility Indicators
    def cross(self, a=None, b=None, above=True, asint=True, offset=None, **kwargs):
        if a is None and b is None: return self._df
        else:
            a = self._get_column(a, f"{a}")
            b = self._get_column(b, f"{b}")
            result = cross(series_a=a, series_b=b, above=above, asint=asint, offset=offset, **kwargs)
            self._add_prefix_suffix(result, **kwargs)
            self._append(result, **kwargs)
            return result



    # Volatility Indicators
    def aberration(self, high=None, low=None, close=None, length=None, atr_length=None, offset=None, **kwargs):
        high = self._get_column(high, 'high')
        low = self._get_column(low, 'low')
        close = self._get_column(close, 'close')
        from pandas_ta.volatility.aberration import aberration
        result = aberration(high=high, low=low, close=close, length=length, atr_length=atr_length, offset=offset, **kwargs)
        self._append(result, **kwargs)
        return result

    def accbands(self, high=None, low=None, close=None, length=None, c=None, mamode=None, offset=None, **kwargs):
        high = self._get_column(high, 'high')
        low = self._get_column(low, 'low')
        close = self._get_column(close, 'close')
        from pandas_ta.volatility.accbands import accbands
        result = accbands(high=high, low=low, close=close, length=length, c=c, mamode=mamode, offset=offset, **kwargs)
        self._add_prefix_suffix(result, **kwargs)
        self._append(result, **kwargs)
        return result

    def atr(self, high=None, low=None, close=None, length=None, mamode=None, offset=None, **kwargs):
        high = self._get_column(high, 'high')
        low = self._get_column(low, 'low')
        close = self._get_column(close, 'close')
        from pandas_ta.volatility.atr import atr
        result = atr(high=high, low=low, close=close, length=length, mamode=mamode, offset=offset, **kwargs)
        self._add_prefix_suffix(result, **kwargs)
        self._append(result, **kwargs)
        return result

    def bbands(self, close=None, length=None, stdev=None, mamode=None, offset=None, **kwargs):
        close = self._get_column(close, 'close')
        from pandas_ta.volatility.bbands import bbands
        result = bbands(close=close, length=length, stdev=stdev, mamode=mamode, offset=offset, **kwargs)
        self._add_prefix_suffix(result, **kwargs)
        self._append(result, **kwargs)
        return result

    def donchian(self, close=None, length=None, offset=None, **kwargs):
        close = self._get_column(close, 'close')
        from pandas_ta.volatility.donchian import donchian
        result = donchian(close=close, length=length, offset=offset, **kwargs)
        self._add_prefix_suffix(result, **kwargs)
        self._append(result, **kwargs)
        return result

    def kc(self, high=None, low=None, close=None, length=None, scalar=None, mamode=None, offset=None, **kwargs):
        high = self._get_column(high, 'high')
        low = self._get_column(low, 'low')
        close = self._get_column(close, 'close')
        from pandas_ta.volatility.kc import kc
        result = kc(high=high, low=low, close=close, length=length, scalar=scalar, mamode=mamode, offset=offset, **kwargs)
        self._add_prefix_suffix(result, **kwargs)
        self._append(result, **kwargs)
        return result

    def massi(self, high=None, low=None, fast=None, slow=None, offset=None, **kwargs):
        high = self._get_column(high, 'high')
        low = self._get_column(low, 'low')
        from pandas_ta.volatility.massi import massi
        result = massi(high=high, low=low, fast=fast, slow=slow, offset=offset, **kwargs)
        self._add_prefix_suffix(result, **kwargs)
        self._append(result, **kwargs)
        return result

    def natr(self, high=None, low=None, close=None, length=None, mamode=None, offset=None, **kwargs):
        high = self._get_column(high, 'high')
        low = self._get_column(low, 'low')
        close = self._get_column(close, 'close')
        from pandas_ta.volatility.natr import natr
        result = natr(high=high, low=low, close=close, length=length, mamode=mamode, offset=offset, **kwargs)
        self._add_prefix_suffix(result, **kwargs)
        self._append(result, **kwargs)
        return result

    def true_range(self, high=None, low=None, close=None, drift=None, offset=None, **kwargs):
        high = self._get_column(high, 'high')
        low = self._get_column(low, 'low')
        close = self._get_column(close, 'close')
        from pandas_ta.volatility.true_range import true_range
        result = true_range(high=high, low=low, close=close, drift=drift, offset=offset, **kwargs)
        self._add_prefix_suffix(result, **kwargs)
        self._append(result, **kwargs)
        return result



    # Volume Indicators
    def ad(self, high=None, low=None, close=None, volume=None, open_=None, signed=True, offset=None, **kwargs):
        if open_ is not None:
            open_ = self._get_column(open_, 'open')
        high = self._get_column(high, 'high')
        low = self._get_column(low, 'low')
        close = self._get_column(close, 'close')
        volume = self._get_column(volume, 'volume')
        from pandas_ta.volume.ad import ad
        result = ad(high=high, low=low, close=close, volume=volume, open_=open_, signed=signed, offset=offset, **kwargs)
        self._add_prefix_suffix(result, **kwargs)
        self._append(result, **kwargs)
        return result

    def adosc(self, high=None, low=None, close=None, volume=None, open_=None, fast=None, slow=None, signed=True, offset=None, **kwargs):
        if open_ is not None:
            open_ = self._get_column(open_, 'open')        
        high = self._get_column(high, 'high')
        low = self._get_column(low, 'low')
        close = self._get_column(close, 'close')
        volume = self._get_column(volume, 'volume')
        from pandas_ta.volume.adosc import adosc
        result = adosc(high=high, low=low, close=close, volume=volume, open_=open_, fast=fast, slow=slow, signed=signed, offset=offset, **kwargs)
        self._add_prefix_suffix(result, **kwargs)
        self._append(result, **kwargs)
        return result

    def aobv(self, close=None, volume=None, fast=None, slow=None, mamode=None, max_lookback=None, min_lookback=None, offset=None, **kwargs):
        close = self._get_column(close, 'close')
        volume = self._get_column(volume, 'volume')
        from pandas_ta.volume.aobv import aobv
        result = aobv(close=close, volume=volume, fast=fast, slow=slow, mamode=mamode, max_lookback=max_lookback, min_lookback=min_lookback, offset=offset, **kwargs)
        self._add_prefix_suffix(result, **kwargs)
        self._append(result, **kwargs)
        return result

    def cmf(self, high=None, low=None, close=None, volume=None, open_=None, length=None, offset=None, **kwargs):
        if open_ is not None:
            open_ = self._get_column(open_, 'open')
        high = self._get_column(high, 'high')
        low = self._get_column(low, 'low')
        close = self._get_column(close, 'close')
        volume = self._get_column(volume, 'volume')
        from pandas_ta.volume.cmf import cmf
        result = cmf(high=high, low=low, close=close, volume=volume, open_=open_, length=length, offset=offset, **kwargs)
        self._add_prefix_suffix(result, **kwargs)
        self._append(result, **kwargs)
        return result

    def efi(self, close=None, volume=None, length=None, mamode=None, offset=None, drift=None, **kwargs):
        close = self._get_column(close, 'close')
        volume = self._get_column(volume, 'volume')
        from pandas_ta.volume.efi import efi
        result = efi(close=close, volume=volume, length=length, offset=offset, mamode=mamode, drift=drift, **kwargs)
        self._add_prefix_suffix(result, **kwargs)
        self._append(result, **kwargs)
        return result

    def eom(self, high=None, low=None, close=None, volume=None, length=None, divisor=None, offset=None, drift=None, **kwargs):
        high = self._get_column(high, 'high')
        low = self._get_column(low, 'low')
        close = self._get_column(close, 'close')
        volume = self._get_column(volume, 'volume')
        from pandas_ta.volume.eom import eom
        result = eom(high=high, low=low, close=close, volume=volume, length=length, divisor=divisor, offset=offset, drift=drift, **kwargs)
        self._add_prefix_suffix(result, **kwargs)
        self._append(result, **kwargs)
        return result

    def mfi(self, high=None, low=None, close=None, volume=None, length=None, drift=None, offset=None, **kwargs):
        high = self._get_column(high, 'high')
        low = self._get_column(low, 'low')
        close = self._get_column(close, 'close')
        volume = self._get_column(volume, 'volume')
        from pandas_ta.volume.mfi import mfi
        result = mfi(high=high, low=low, close=close, volume=volume, length=length, drift=drift, offset=offset, **kwargs)
        self._add_prefix_suffix(result, **kwargs)
        self._append(result, **kwargs)
        return result

    def nvi(self, close=None, volume=None, length=None, initial=None, signed=True, offset=None, **kwargs):
        close = self._get_column(close, 'close')
        volume = self._get_column(volume, 'volume')
        from pandas_ta.volume.nvi import nvi
        result = nvi(close=close, volume=volume, length=length, initial=initial, signed=signed, offset=offset, **kwargs)
        self._add_prefix_suffix(result, **kwargs)
        self._append(result, **kwargs)
        return result

    def obv(self, close=None, volume=None, offset=None, **kwargs):
        close = self._get_column(close, 'close')
        volume = self._get_column(volume, 'volume')
        from pandas_ta.volume.obv import obv
        result = obv(close=close, volume=volume, offset=offset, **kwargs)
        self._add_prefix_suffix(result, **kwargs)
        self._append(result, **kwargs)
        return result

    def pvi(self, close=None, volume=None, length=None, initial=None, signed=True, offset=None, **kwargs):
        close = self._get_column(close, 'close')
        volume = self._get_column(volume, 'volume')
        from pandas_ta.volume.pvi import pvi
        result = pvi(close=close, volume=volume, length=length, initial=initial, signed=signed, offset=offset, **kwargs)
        self._add_prefix_suffix(result, **kwargs)
        self._append(result, **kwargs)
        return result

    def pvol(self, close=None, volume=None, offset=None, **kwargs):
        close = self._get_column(close, 'close')
        volume = self._get_column(volume, 'volume')
        from pandas_ta.volume.pvol import pvol
        result = pvol(close=close, volume=volume, offset=offset, **kwargs)
        self._add_prefix_suffix(result, **kwargs)
        self._append(result, **kwargs)
        return result

    def pvt(self, close=None, volume=None, offset=None, **kwargs):
        close = self._get_column(close, 'close')
        volume = self._get_column(volume, 'volume')
        from pandas_ta.volume.pvt import pvt
        result = pvt(close=close, volume=volume, offset=offset, **kwargs)
        self._add_prefix_suffix(result, **kwargs)
        self._append(result, **kwargs)
        return result

    def vp(self, close=None, volume=None, width=None, percent=None, **kwargs):
        close = self._get_column(close, 'close')
        volume = self._get_column(volume, 'volume')
        from pandas_ta.volume.vp import vp
        return vp(close=close, volume=volume, width=width, percent=percent, **kwargs)<|MERGE_RESOLUTION|>--- conflicted
+++ resolved
@@ -698,12 +698,8 @@
     def zlma(self, close=None, length=None, mamode=None, offset=None, **kwargs):
         close = self._get_column(close, 'close')
         from .overlap.zlma import zlma
-<<<<<<< HEAD
-        result = zlma(close=close, length=length, offset=offset, mamode=mamode, **kwargs)
-        self._add_prefix_suffix(result, **kwargs)
-=======
         result = zlma(close=close, length=length, mamode=mamode, offset=offset, **kwargs)
->>>>>>> f9218ebc
+        self._add_prefix_suffix(result, **kwargs)
         self._append(result, **kwargs)
         return result
 
