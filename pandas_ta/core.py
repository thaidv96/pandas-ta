--- conflicted
+++ resolved
@@ -2010,55 +2010,32 @@
         low = self._get_column(kwargs.pop("low", "low"))
         close = self._get_column(kwargs.pop("close", "close"))
 
-<<<<<<< HEAD
-        result = atr(high=high, low=low, close=close, length=length, mamode=mamode, offset=offset, **kwargs)
+        result = atr(
+            high=high,
+            low=low,
+            close=close,
+            length=length,
+            mamode=mamode,
+            offset=offset,
+            **kwargs
+        )
         return self._post_process(result, **kwargs)
 
     def bbands(self, length=None, std=None, mamode=None, offset=None, **kwargs):
         close  = self._get_column(kwargs.pop("close", "close"))
-        result = bbands(close=close, length=length, std=std, mamode=mamode, offset=offset, **kwargs)
+        result = bbands(
+            close=close,
+            length=length,
+            std=std,
+            mamode=mamode,
+            offset=offset,
+            **kwargs
+        )
         return self._post_process(result, **kwargs)
 
     def donchian(self, lower_length=None, upper_length=None, offset=None, **kwargs):
         high  = self._get_column(kwargs.pop("high", "high"))
         low   = self._get_column(kwargs.pop("low", "low"))
-=======
-        result = atr(
-            high=high,
-            low=low,
-            close=close,
-            length=length,
-            mamode=mamode,
-            offset=offset,
-            **kwargs,
-        )
-        return self._post_process(result, **kwargs)
-
-    def bbands(self,
-               length=None,
-               stdev=None,
-               mamode=None,
-               offset=None,
-               **kwargs):
-        close = self._get_column(kwargs.pop("close", "close"))
-        result = bbands(
-            close=close,
-            length=length,
-            stdev=stdev,
-            mamode=mamode,
-            offset=offset,
-            **kwargs,
-        )
-        return self._post_process(result, **kwargs)
-
-    def donchian(self,
-                 lower_length=None,
-                 upper_length=None,
-                 offset=None,
-                 **kwargs):
-        high = self._get_column(kwargs.pop("high", "high"))
-        low = self._get_column(kwargs.pop("low", "low"))
->>>>>>> 99973f36
 
         result = donchian(
             high=high,
@@ -2091,12 +2068,14 @@
         high = self._get_column(kwargs.pop("high", "high"))
         low = self._get_column(kwargs.pop("low", "low"))
 
-        result = massi(high=high,
-                       low=low,
-                       fast=fast,
-                       slow=slow,
-                       offset=offset,
-                       **kwargs)
+        result = massi(
+            high=high,
+            low=low,
+            fast=fast,
+            slow=slow,
+            offset=offset,
+            **kwargs
+        )
         return self._post_process(result, **kwargs)
 
     def natr(self,
@@ -2104,7 +2083,8 @@
              mamode=None,
              scalar=None,
              offset=None,
-             **kwargs):
+             **kwargs
+        ):
         high = self._get_column(kwargs.pop("high", "high"))
         low = self._get_column(kwargs.pop("low", "low"))
         close = self._get_column(kwargs.pop("close", "close"))
