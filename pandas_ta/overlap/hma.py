# -*- coding: utf-8 -*-
from math import sqrt
from .wma import wma
from pandas_ta.utils import get_offset, verify_series


def hma(close, length=None, offset=None, **kwargs):
    """Indicator: Hull Moving Average (HMA)"""
    # Validate Arguments
    close = verify_series(close)
    length = int(length) if length and length > 0 else 10
<<<<<<< HEAD
=======
    min_periods = (int(kwargs["min_periods"]) if "min_periods" in kwargs and
                   kwargs["min_periods"] is not None else length)
>>>>>>> 99973f36
    offset = get_offset(offset)

    # Calculate Result
    half_length = int(length / 2)
    sqrt_length = int(sqrt(length))

    wmaf = wma(close=close, length=half_length)
    wmas = wma(close=close, length=length)
    hma = wma(close=2 * wmaf - wmas, length=sqrt_length)

    # Offset
    if offset != 0:
        hma = hma.shift(offset)

    # Name & Category
    hma.name = f"HMA_{length}"
    hma.category = "overlap"

    return hma


hma.__doc__ = """Hull Moving Average (HMA)

The Hull Exponential Moving Average attempts to reduce or remove lag in moving
averages.

Sources:
    https://alanhull.com/hull-moving-average

Calculation:
    Default Inputs:
        length=10
    WMA = Weighted Moving Average
    half_length = int(0.5 * length)
    sqrt_length = int(math.sqrt(length))

    wmaf = WMA(close, half_length)
    wmas = WMA(close, length)
    HMA = WMA(2 * wmaf - wmas, sqrt_length)

Args:
    close (pd.Series): Series of 'close's
    length (int): It's period.  Default: 10
    offset (int): How many periods to offset the result.  Default: 0

Kwargs:
    fillna (value, optional): pd.DataFrame.fillna(value)
    fill_method (value, optional): Type of fill method

Returns:
    pd.Series: New feature generated.
"""<|MERGE_RESOLUTION|>--- conflicted
+++ resolved
@@ -9,11 +9,6 @@
     # Validate Arguments
     close = verify_series(close)
     length = int(length) if length and length > 0 else 10
-<<<<<<< HEAD
-=======
-    min_periods = (int(kwargs["min_periods"]) if "min_periods" in kwargs and
-                   kwargs["min_periods"] is not None else length)
->>>>>>> 99973f36
     offset = get_offset(offset)
 
     # Calculate Result
