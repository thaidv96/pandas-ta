--- conflicted
+++ resolved
@@ -31,12 +31,7 @@
 
     long = Series(npNaN, index=high.index)
     short = long.copy()
-<<<<<<< HEAD
-    reversal = Series(False, index=sar.index)
-
-=======
     reversal = Series(False, index=high.index)
->>>>>>> b96f6f7b
     _af = long.copy()
     _af.iloc[0:1] = af0
 
